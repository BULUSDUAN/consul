package api

import (
	"github.com/hashicorp/serf/coordinate"
)

// CoordinateEntry represents a node and its associated network coordinate.
type CoordinateEntry struct {
	Node    string
	Segment string
	Coord   *coordinate.Coordinate
}

// CoordinateDatacenterMap has the coordinates for servers in a given datacenter
// and area. Network coordinates are only compatible within the same area.
type CoordinateDatacenterMap struct {
	Datacenter  string
	AreaID      string
	Coordinates []CoordinateEntry
}

// Coordinate can be used to query the coordinate endpoints
type Coordinate struct {
	c *Client
}

// Coordinate returns a handle to the coordinate endpoints
func (c *Client) Coordinate() *Coordinate {
	return &Coordinate{c}
}

// Datacenters is used to return the coordinates of all the servers in the WAN
// pool.
func (c *Coordinate) Datacenters() ([]*CoordinateDatacenterMap, error) {
	r := c.c.newRequest("GET", "/v1/coordinate/datacenters")
	_, resp, err := requireOK(c.c.doRequest(r))
	if err != nil {
		return nil, err
	}
	defer resp.Body.Close()

	var out []*CoordinateDatacenterMap
	if err := decodeBody(resp, &out); err != nil {
		return nil, err
	}
	return out, nil
}

// Nodes is used to return the coordinates of all the nodes in the LAN pool.
func (c *Coordinate) Nodes(q *QueryOptions) ([]*CoordinateEntry, *QueryMeta, error) {
	r := c.c.newRequest("GET", "/v1/coordinate/nodes")
	r.setQueryOptions(q)
	rtt, resp, err := requireOK(c.c.doRequest(r))
	if err != nil {
		return nil, nil, err
	}
	defer resp.Body.Close()

	qm := &QueryMeta{}
	parseQueryMeta(resp, qm)
	qm.RequestTime = rtt

	var out []*CoordinateEntry
	if err := decodeBody(resp, &out); err != nil {
		return nil, nil, err
	}
	return out, qm, nil
}

<<<<<<< HEAD
// Update inserts or updates the LAN coordinate of a node.
func (c *Coordinate) Update(coord *CoordinateEntry, q *WriteOptions) (*WriteMeta, error) {
	r := c.c.newRequest("PUT", "/v1/coordinate/update")
	r.setWriteOptions(q)
	r.obj = coord
	rtt, resp, err := requireOK(c.c.doRequest(r))
	if err != nil {
		return nil, err
	}
	defer resp.Body.Close()

	wm := &WriteMeta{}
	wm.RequestTime = rtt

	return wm, nil
=======
// Node is used to return the coordinates of a single in the LAN pool.
func (c *Coordinate) Node(node string, q *QueryOptions) ([]*CoordinateEntry, *QueryMeta, error) {
	r := c.c.newRequest("GET", "/v1/coordinate/node/"+node)
	r.setQueryOptions(q)
	rtt, resp, err := requireOK(c.c.doRequest(r))
	if err != nil {
		return nil, nil, err
	}
	defer resp.Body.Close()

	qm := &QueryMeta{}
	parseQueryMeta(resp, qm)
	qm.RequestTime = rtt

	var out []*CoordinateEntry
	if err := decodeBody(resp, &out); err != nil {
		return nil, nil, err
	}
	return out, qm, nil
>>>>>>> 5589eadc
}<|MERGE_RESOLUTION|>--- conflicted
+++ resolved
@@ -67,7 +67,6 @@
 	return out, qm, nil
 }
 
-<<<<<<< HEAD
 // Update inserts or updates the LAN coordinate of a node.
 func (c *Coordinate) Update(coord *CoordinateEntry, q *WriteOptions) (*WriteMeta, error) {
 	r := c.c.newRequest("PUT", "/v1/coordinate/update")
@@ -83,7 +82,8 @@
 	wm.RequestTime = rtt
 
 	return wm, nil
-=======
+}
+
 // Node is used to return the coordinates of a single in the LAN pool.
 func (c *Coordinate) Node(node string, q *QueryOptions) ([]*CoordinateEntry, *QueryMeta, error) {
 	r := c.c.newRequest("GET", "/v1/coordinate/node/"+node)
@@ -103,5 +103,4 @@
 		return nil, nil, err
 	}
 	return out, qm, nil
->>>>>>> 5589eadc
 }